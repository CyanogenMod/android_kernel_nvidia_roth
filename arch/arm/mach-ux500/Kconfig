--- conflicted
+++ resolved
@@ -22,18 +22,11 @@
 
 menu "Ux500 target platform (boards)"
 
-<<<<<<< HEAD
 config MACH_MOP500
 	bool "U8500 Development platform, MOP500 versions"
 	select UX500_SOC_DB8500
 	select I2C
 	select I2C_NOMADIK
-=======
-config MACH_U8500
-	bool "U8500 Development platform"
-	depends on UX500_SOC_DB8500
-	select TPS6105X
->>>>>>> 7d1206bc
 	select SOC_BUS
 	help
 	  Include support for the MOP500 development platform.
@@ -57,7 +50,6 @@
 	help
 	  Include support for the U5500 development platform.
 
-<<<<<<< HEAD
 config UX500_AUTO_PLATFORM
 	def_bool y
 	depends on !MACH_U5500
@@ -66,13 +58,12 @@
 	  At least one platform needs to be selected in order to build
 	  a working kernel. If everything else is disabled, this
 	  automatically enables MACH_MOP500.
-=======
+
 config MACH_UX500_DT
 	bool "Generic U8500 support using device tree"
-	depends on MACH_U8500
+	depends on MACH_MOP500
 	select USE_OF
 
->>>>>>> 7d1206bc
 endmenu
 
 config UX500_DEBUG_UART
