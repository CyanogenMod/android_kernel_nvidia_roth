--- conflicted
+++ resolved
@@ -92,14 +92,9 @@
 }
 
 MACHINE_START(MARZEN, "marzen")
-<<<<<<< HEAD
 	.map_io		= r8a7779_map_io,
 	.init_early	= r8a7779_add_early_devices,
-=======
 	.soc		= &r8a7779_soc_desc,
-	.map_io		= marzen_map_io,
-	.init_early	= marzen_init_early,
->>>>>>> b6f18861
 	.nr_irqs	= NR_IRQS_LEGACY,
 	.init_irq	= r8a7779_init_irq,
 	.handle_irq	= gic_handle_irq,
