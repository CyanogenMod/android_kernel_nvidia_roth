--- conflicted
+++ resolved
@@ -47,16 +47,6 @@
 config SHARP_SCOOP
 	bool
 
-<<<<<<< HEAD
-config GIC_SET_MULTIPLE_CPUS
-	bool "Use affinity hint to allow multiple CPUs for IRQ"
-	depends on ARM_GIC && SMP
-	default n
-	help
-	  IRQ affinity is always set by gic to the 1st cpu in the requested
-	  mask. If this option is enabled, affinity is also set to all cpus
-	  present in affinity_hint and requested masks.
-=======
 config FIQ_GLUE
 	bool
 	select FIQ
@@ -106,4 +96,11 @@
 	help
 	  If enabled, this puts the fiq debugger into console mode by default.
 	  Otherwise, the fiq debugger will start out in debug mode.
->>>>>>> 5275e74a
+config GIC_SET_MULTIPLE_CPUS
+	bool "Use affinity hint to allow multiple CPUs for IRQ"
+	depends on ARM_GIC && SMP
+	default n
+	help
+	  IRQ affinity is always set by gic to the 1st cpu in the requested
+	  mask. If this option is enabled, affinity is also set to all cpus
+	  present in affinity_hint and requested masks.