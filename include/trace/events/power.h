#undef TRACE_SYSTEM
#define TRACE_SYSTEM power

#if !defined(_TRACE_POWER_H) || defined(TRACE_HEADER_MULTI_READ)
#define _TRACE_POWER_H

#include <linux/ktime.h>
#include <linux/tracepoint.h>

DECLARE_EVENT_CLASS(cpu,

	TP_PROTO(unsigned int state, unsigned int cpu_id),

	TP_ARGS(state, cpu_id),

	TP_STRUCT__entry(
		__field(	u32,		state		)
		__field(	u32,		cpu_id		)
	),

	TP_fast_assign(
		__entry->state = state;
		__entry->cpu_id = cpu_id;
	),

	TP_printk("state=%lu cpu_id=%lu", (unsigned long)__entry->state,
		  (unsigned long)__entry->cpu_id)
);

DEFINE_EVENT(cpu, cpu_idle,

	TP_PROTO(unsigned int state, unsigned int cpu_id),

	TP_ARGS(state, cpu_id)
);

/* This file can get included multiple times, TRACE_HEADER_MULTI_READ at top */
#ifndef _PWR_EVENT_AVOID_DOUBLE_DEFINING
#define _PWR_EVENT_AVOID_DOUBLE_DEFINING

#define PWR_EVENT_EXIT -1

enum {
<<<<<<< HEAD
=======
	CPU_SUSPEND_START,
	CPU_SUSPEND_DONE
};

enum {
>>>>>>> c7e3189c
	POWER_CPU_UP_START,
	POWER_CPU_UP_DONE,
	POWER_CPU_DOWN_START,
	POWER_CPU_DOWN_DONE,
};

enum {
	POWER_CPU_SCALE_START,
	POWER_CPU_SCALE_DONE,
};

enum {
	POWER_CPU_CLUSTER_START,
	POWER_CPU_CLUSTER_DONE,
};

#endif

<<<<<<< HEAD
=======
TRACE_EVENT(cpu_suspend,

	TP_PROTO(unsigned int state),

	TP_ARGS(state),

	TP_STRUCT__entry(
		__field(u32, state)
	),

	TP_fast_assign(
		__entry->state = state;
	),

	TP_printk("state=%lu", (unsigned long)__entry->state)
);

>>>>>>> c7e3189c
TRACE_EVENT(cpu_hotplug,

	TP_PROTO(unsigned int cpu_id, int state),

	TP_ARGS(cpu_id, state),

	TP_STRUCT__entry(
		__field(u32, cpu_id)
		__field(u32, state)
	),

	TP_fast_assign(
		__entry->cpu_id = cpu_id;
		__entry->state = state;
	),

	TP_printk("cpu_id=%lu, state=%lu",
		  (unsigned long)__entry->cpu_id,
		  (unsigned long)__entry->state)
);

TRACE_EVENT(cpu_scale,

	TP_PROTO(unsigned int cpu_id, unsigned int freq, int state),

	TP_ARGS(cpu_id, freq, state),

	TP_STRUCT__entry(
		__field(u64, cpu_id)
		__field(u32, freq)
		__field(u32, state)
	),

	TP_fast_assign(
		__entry->cpu_id = cpu_id;
		__entry->freq = freq;
		__entry->state = state;
	),

	TP_printk("cpu_id=%lu, freq=%lu, state=%lu",
		  (unsigned long)__entry->cpu_id,
		  (unsigned long)__entry->freq,
		  (unsigned long)__entry->state)
);

TRACE_EVENT(cpu_cluster,

	TP_PROTO(int state),

	TP_ARGS(state),

	TP_STRUCT__entry(
		__field(u64, state)
	),

	TP_fast_assign(
		__entry->state = state;
	),

	TP_printk("state=%lu",
		  (unsigned long)__entry->state)
);

DEFINE_EVENT(cpu, cpu_frequency,

	TP_PROTO(unsigned int frequency, unsigned int cpu_id),

	TP_ARGS(frequency, cpu_id)
);

TRACE_EVENT(machine_suspend,

	TP_PROTO(unsigned int state),

	TP_ARGS(state),

	TP_STRUCT__entry(
		__field(	u32,		state		)
	),

	TP_fast_assign(
		__entry->state = state;
	),

	TP_printk("state=%lu", (unsigned long)__entry->state)
);

/* This code will be removed after deprecation time exceeded (2.6.41) */
#ifdef CONFIG_EVENT_POWER_TRACING_DEPRECATED

/*
 * The power events are used for cpuidle & suspend (power_start, power_end)
 *  and for cpufreq (power_frequency)
 */
DECLARE_EVENT_CLASS(power,

	TP_PROTO(unsigned int type, unsigned int state, unsigned int cpu_id),

	TP_ARGS(type, state, cpu_id),

	TP_STRUCT__entry(
		__field(	u64,		type		)
		__field(	u64,		state		)
		__field(	u64,		cpu_id		)
	),

	TP_fast_assign(
		__entry->type = type;
		__entry->state = state;
		__entry->cpu_id = cpu_id;
	),

	TP_printk("type=%lu state=%lu cpu_id=%lu", (unsigned long)__entry->type,
		(unsigned long)__entry->state, (unsigned long)__entry->cpu_id)
);

DEFINE_EVENT(power, power_start,

	TP_PROTO(unsigned int type, unsigned int state, unsigned int cpu_id),

	TP_ARGS(type, state, cpu_id)
);

DEFINE_EVENT(power, power_frequency,

	TP_PROTO(unsigned int type, unsigned int state, unsigned int cpu_id),

	TP_ARGS(type, state, cpu_id)
);

TRACE_EVENT(power_end,

	TP_PROTO(unsigned int cpu_id),

	TP_ARGS(cpu_id),

	TP_STRUCT__entry(
		__field(	u64,		cpu_id		)
	),

	TP_fast_assign(
		__entry->cpu_id = cpu_id;
	),

	TP_printk("cpu_id=%lu", (unsigned long)__entry->cpu_id)

);

/* Deprecated dummy functions must be protected against multi-declartion */
#ifndef _PWR_EVENT_AVOID_DOUBLE_DEFINING_DEPRECATED
#define _PWR_EVENT_AVOID_DOUBLE_DEFINING_DEPRECATED

enum {
	POWER_NONE = 0,
	POWER_CSTATE = 1,
	POWER_PSTATE = 2,
};
#endif /* _PWR_EVENT_AVOID_DOUBLE_DEFINING_DEPRECATED */

#else /* CONFIG_EVENT_POWER_TRACING_DEPRECATED */

#ifndef _PWR_EVENT_AVOID_DOUBLE_DEFINING_DEPRECATED
#define _PWR_EVENT_AVOID_DOUBLE_DEFINING_DEPRECATED
enum {
       POWER_NONE = 0,
       POWER_CSTATE = 1,
       POWER_PSTATE = 2,
};

/* These dummy declaration have to be ripped out when the deprecated
   events get removed */
static inline void trace_power_start(u64 type, u64 state, u64 cpuid) {};
static inline void trace_power_end(u64 cpuid) {};
static inline void trace_power_frequency(u64 type, u64 state, u64 cpuid) {};
#endif /* _PWR_EVENT_AVOID_DOUBLE_DEFINING_DEPRECATED */

#endif /* CONFIG_EVENT_POWER_TRACING_DEPRECATED */

/*
 * The clock events are used for clock enable/disable and for
 *  clock rate change
 */
DECLARE_EVENT_CLASS(clock,

	TP_PROTO(const char *name, unsigned int state, unsigned int cpu_id),

	TP_ARGS(name, state, cpu_id),

	TP_STRUCT__entry(
		__string(       name,           name            )
		__field(        u64,            state           )
		__field(        u64,            cpu_id          )
	),

	TP_fast_assign(
		__assign_str(name, name);
		__entry->state = state;
		__entry->cpu_id = cpu_id;
	),

	TP_printk("%s state=%lu cpu_id=%lu", __get_str(name),
		(unsigned long)__entry->state, (unsigned long)__entry->cpu_id)
);

DEFINE_EVENT(clock, clock_enable,

	TP_PROTO(const char *name, unsigned int state, unsigned int cpu_id),

	TP_ARGS(name, state, cpu_id)
);

DEFINE_EVENT(clock, clock_disable,

	TP_PROTO(const char *name, unsigned int state, unsigned int cpu_id),

	TP_ARGS(name, state, cpu_id)
);

DEFINE_EVENT(clock, clock_set_rate,

	TP_PROTO(const char *name, unsigned int state, unsigned int cpu_id),

	TP_ARGS(name, state, cpu_id)
);

/*
 * The power domain events are used for power domains transitions
 */
DECLARE_EVENT_CLASS(power_domain,

	TP_PROTO(const char *name, unsigned int state, unsigned int cpu_id),

	TP_ARGS(name, state, cpu_id),

	TP_STRUCT__entry(
		__string(       name,           name            )
		__field(        u64,            state           )
		__field(        u64,            cpu_id          )
	),

	TP_fast_assign(
		__assign_str(name, name);
		__entry->state = state;
		__entry->cpu_id = cpu_id;
),

	TP_printk("%s state=%lu cpu_id=%lu", __get_str(name),
		(unsigned long)__entry->state, (unsigned long)__entry->cpu_id)
);

DEFINE_EVENT(power_domain, power_domain_target,

	TP_PROTO(const char *name, unsigned int state, unsigned int cpu_id),

	TP_ARGS(name, state, cpu_id)
);
#endif /* _TRACE_POWER_H */

/* This part must be outside protection */
#include <trace/define_trace.h><|MERGE_RESOLUTION|>--- conflicted
+++ resolved
@@ -41,14 +41,11 @@
 #define PWR_EVENT_EXIT -1
 
 enum {
-<<<<<<< HEAD
-=======
 	CPU_SUSPEND_START,
 	CPU_SUSPEND_DONE
 };
 
 enum {
->>>>>>> c7e3189c
 	POWER_CPU_UP_START,
 	POWER_CPU_UP_DONE,
 	POWER_CPU_DOWN_START,
@@ -67,8 +64,6 @@
 
 #endif
 
-<<<<<<< HEAD
-=======
 TRACE_EVENT(cpu_suspend,
 
 	TP_PROTO(unsigned int state),
@@ -86,7 +81,6 @@
 	TP_printk("state=%lu", (unsigned long)__entry->state)
 );
 
->>>>>>> c7e3189c
 TRACE_EVENT(cpu_hotplug,
 
 	TP_PROTO(unsigned int cpu_id, int state),
