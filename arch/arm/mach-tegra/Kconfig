--- conflicted
+++ resolved
@@ -209,21 +209,19 @@
 	help
 	  Enable support for the Tegra PWM controller(s).
 
-<<<<<<< HEAD
+config TEGRA_FIQ_DEBUGGER
+	bool "Enable the FIQ serial debugger on Tegra"
+	default y
+	select FIQ_DEBUGGER
+	help
+	  Enables the FIQ serial debugger on Tegra"
+
 config TEGRA_CARDHU_DSI
 	bool "Support DSI panel on Cardhu"
 	depends on MACH_CARDHU
 	select TEGRA_DSI
 	help
 		Support for DSI Panel on Nvidia Cardhu
-=======
-config TEGRA_FIQ_DEBUGGER
-	bool "Enable the FIQ serial debugger on Tegra"
-	default y
-	select FIQ_DEBUGGER
-	help
-	  Enables the FIQ serial debugger on Tegra"
->>>>>>> 3ac6e2e8
 
 config TEGRA_EMC_SCALING_ENABLE
 	bool "Enable scaling the memory frequency"
