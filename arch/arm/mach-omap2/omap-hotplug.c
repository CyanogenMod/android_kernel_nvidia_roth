/*
 * OMAP4 SMP cpu-hotplug support
 *
 * Copyright (C) 2010 Texas Instruments, Inc.
 * Author:
 *      Santosh Shilimkar <santosh.shilimkar@ti.com>
 *
 * Platform file needed for the OMAP4 SMP. This file is based on arm
 * realview smp platform.
 * Copyright (c) 2002 ARM Limited.
 *
 * This program is free software; you can redistribute it and/or modify
 * it under the terms of the GNU General Public License version 2 as
 * published by the Free Software Foundation.
 */

#include <linux/kernel.h>
#include <linux/errno.h>
#include <linux/smp.h>

#include <asm/cacheflush.h>

#include "common.h"

#include "powerdomain.h"

/*
 * platform-specific code to shutdown a CPU
 * Called with IRQs disabled
 */
<<<<<<< HEAD
void __ref platform_cpu_die(unsigned int cpu)
=======
void omap4_cpu_die(unsigned int cpu)
>>>>>>> b6f18861
{
	unsigned int this_cpu;

	flush_cache_all();
	dsb();

	/*
	 * we're ready for shutdown now, so do it
	 */
	if (omap_modify_auxcoreboot0(0x0, 0x200) != 0x0)
		pr_err("Secure clear status failed\n");

	for (;;) {
		/*
		 * Enter into low power state
		 */
		omap4_hotplug_cpu(cpu, PWRDM_POWER_OFF);
		this_cpu = smp_processor_id();
		if (omap_read_auxcoreboot0() == this_cpu) {
			/*
			 * OK, proper wakeup, we're done
			 */
			break;
		}
		pr_debug("CPU%u: spurious wakeup call\n", cpu);
	}
}<|MERGE_RESOLUTION|>--- conflicted
+++ resolved
@@ -28,11 +28,7 @@
  * platform-specific code to shutdown a CPU
  * Called with IRQs disabled
  */
-<<<<<<< HEAD
 void __ref platform_cpu_die(unsigned int cpu)
-=======
-void omap4_cpu_die(unsigned int cpu)
->>>>>>> b6f18861
 {
 	unsigned int this_cpu;
 
