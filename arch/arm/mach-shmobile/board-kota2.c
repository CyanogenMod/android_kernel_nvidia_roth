--- conflicted
+++ resolved
@@ -515,13 +515,9 @@
 }
 
 MACHINE_START(KOTA2, "kota2")
-<<<<<<< HEAD
 	.map_io		= sh73a0_map_io,
 	.init_early	= sh73a0_add_early_devices,
-=======
 	.soc		= &sh73a0_soc_desc,
-	.map_io		= kota2_map_io,
->>>>>>> b6f18861
 	.nr_irqs	= NR_IRQS_LEGACY,
 	.init_irq	= sh73a0_init_irq,
 	.handle_irq	= gic_handle_irq,
