/*
 * arch/arm/mach-tegra/include/mach/irqs.h
 *
 * Copyright (C) 2010 Google, Inc.
 * Copyright (C) 2011 NVIDIA Corporation.
 *
 * Author:
 *	Colin Cross <ccross@google.com>
 *	Erik Gilling <konkers@google.com>
 *
 * This software is licensed under the terms of the GNU General Public
 * License version 2, as published by the Free Software Foundation, and
 * may be copied, distributed, and modified under those terms.
 *
 * This program is distributed in the hope that it will be useful,
 * but WITHOUT ANY WARRANTY; without even the implied warranty of
 * MERCHANTABILITY or FITNESS FOR A PARTICULAR PURPOSE.  See the
 * GNU General Public License for more details.
 *
 */

#ifndef __MACH_TEGRA_IRQS_H
#define __MACH_TEGRA_IRQS_H

#define INT_GIC_BASE			0

#define IRQ_LOCALTIMER			29

/* Primary Interrupt Controller */
#define INT_PRI_BASE			(INT_GIC_BASE + 32)
#define INT_TMR1			(INT_PRI_BASE + 0)
#define INT_TMR2			(INT_PRI_BASE + 1)
#define INT_RTC				(INT_PRI_BASE + 2)
#if defined(CONFIG_ARCH_TEGRA_2x_SOC)
#define INT_I2S2			(INT_PRI_BASE + 3)
#endif
#if defined(CONFIG_ARCH_TEGRA_3x_SOC) || defined(CONFIG_ARCH_TEGRA_11x_SOC)
#define INT_CEC				(INT_PRI_BASE + 3)
#endif
#ifdef CONFIG_ARCH_TEGRA_11x_SOC
#define INT_CEC				(INT_PRI_BASE + 3)
#endif
#define INT_SHR_SEM_INBOX_IBF		(INT_PRI_BASE + 4)
#define INT_SHR_SEM_INBOX_IBE		(INT_PRI_BASE + 5)
#define INT_SHR_SEM_OUTBOX_IBF		(INT_PRI_BASE + 6)
#define INT_SHR_SEM_OUTBOX_IBE		(INT_PRI_BASE + 7)
#define INT_VDE_UCQ_ERROR		(INT_PRI_BASE + 8)
#define INT_VDE_SYNC_TOKEN		(INT_PRI_BASE + 9)
#define INT_VDE_BSE_V			(INT_PRI_BASE + 10)
#define INT_VDE_BSE_A			(INT_PRI_BASE + 11)
#define INT_VDE_SXE			(INT_PRI_BASE + 12)
#ifdef CONFIG_ARCH_TEGRA_2x_SOC
#define INT_I2S1			(INT_PRI_BASE + 13)
#endif
#if defined(CONFIG_ARCH_TEGRA_3x_SOC) || defined(CONFIG_ARCH_TEGRA_11x_SOC)
#define INT_SATA_RX_STAT		(INT_PRI_BASE + 13)
#endif
#ifdef CONFIG_ARCH_TEGRA_11x_SOC
#define INT_SATA_RX_STAT		(INT_PRI_BASE + 13)
#endif
#define INT_SDMMC1			(INT_PRI_BASE + 14)
#define INT_SDMMC2			(INT_PRI_BASE + 15)
<<<<<<< HEAD
#ifndef CONFIG_ARCH_TEGRA_11x_SOC
=======
#if defined(CONFIG_ARCH_TEGRA_3x_SOC) || defined(CONFIG_ARCH_TEGRA_2x_SOC)
>>>>>>> 67daf340
#define INT_XIO				(INT_PRI_BASE + 16)
#endif
#define INT_VDE				(INT_PRI_BASE + 17)
#define INT_AVP_UCQ			(INT_PRI_BASE + 18)
#define INT_SDMMC3			(INT_PRI_BASE + 19)
#define INT_USB				(INT_PRI_BASE + 20)
#define INT_USB2			(INT_PRI_BASE + 21)
#if defined(CONFIG_ARCH_TEGRA_2x_SOC)
#define INT_PRI_RES_22			(INT_PRI_BASE + 22)
#define INT_EIDE			(INT_PRI_BASE + 23)
#endif
#if defined(CONFIG_ARCH_TEGRA_3x_SOC)
#define INT_HSMMC			(INT_PRI_BASE + 22)
#endif
#if defined(CONFIG_ARCH_TEGRA_3x_SOC) || defined(CONFIG_ARCH_TEGRA_11x_SOC)
#define INT_SATA_CTL			(INT_PRI_BASE + 23)
#endif
#ifdef CONFIG_ARCH_TEGRA_11x_SOC
/* unused				(INT_PRI_BASE + 22) */
#define INT_SATA_CTL			(INT_PRI_BASE + 23)
#endif
#define INT_NANDFLASH			(INT_PRI_BASE + 24)
#define INT_VCP				(INT_PRI_BASE + 25)
#define INT_APB_DMA			(INT_PRI_BASE + 26)
#define INT_AHB_DMA			(INT_PRI_BASE + 27)
#define INT_GNT_0			(INT_PRI_BASE + 28)
#define INT_GNT_1			(INT_PRI_BASE + 29)
#define INT_OWR				(INT_PRI_BASE + 30)
#define INT_SDMMC4			(INT_PRI_BASE + 31)

/* Secondary Interrupt Controller */
#define INT_SEC_BASE			(INT_PRI_BASE + 32)
#define INT_GPIO1			(INT_SEC_BASE + 0)
#define INT_GPIO2			(INT_SEC_BASE + 1)
#define INT_GPIO3			(INT_SEC_BASE + 2)
#define INT_GPIO4			(INT_SEC_BASE + 3)
#define INT_UARTA			(INT_SEC_BASE + 4)
#define INT_UARTB			(INT_SEC_BASE + 5)
#define INT_I2C				(INT_SEC_BASE + 6)
<<<<<<< HEAD

#ifndef CONFIG_ARCH_TEGRA_11x_SOC
#define INT_SPI				(INT_SEC_BASE + 7)
#endif

#ifdef CONFIG_ARCH_TEGRA_3x_SOC
#define INT_DTV				INT_SPI
#endif

#ifndef CONFIG_ARCH_TEGRA_11x_SOC
#define INT_TWC				(INT_SEC_BASE + 8)
#endif

#ifdef CONFIG_ARCH_TEGRA_11x_SOC
#define INT_USB3_HOST_INT		(INT_SEC_BASE + 7)
#define INT_USB3_NOT_SMI		(INT_SEC_BASE + 8)
#endif

#define INT_TMR3			(INT_SEC_BASE + 9)
#define INT_TMR4			(INT_SEC_BASE + 10)

#ifdef CONFIG_ARCH_TEGRA_11x_SOC
#define INT_USB3_HOST_PME		(INT_SEC_BASE + 11)
#define INT_USB3_DEV_HOST		(INT_SEC_BASE + 12)
#else
#define INT_FLOW_RSM0			(INT_SEC_BASE + 11)
#define INT_FLOW_RSM1			(INT_SEC_BASE + 12)
#endif

#ifdef CONFIG_ARCH_TEGRA_2x_SOC
=======
#if defined(CONFIG_ARCH_TEGRA_11x_SOC)
#define INT_USB3_HOST_INT		(INT_SEC_BASE + 7)
#elif defined(CONFIG_ARCH_TEGRA_3x_SOC) || defined(CONFIG_ARCH_TEGRA_2x_SOC)
#define INT_SPI				(INT_SEC_BASE + 7)
#endif
#if defined(CONFIG_ARCH_TEGRA_3x_SOC)
#define INT_DTV				INT_SPI
#endif
#if defined(CONFIG_ARCH_TEGRA_11x_SOC)
#define INT_USB3_NOT_SMI		(INT_SEC_BASE + 8)
#elif defined(CONFIG_ARCH_TEGRA_3x_SOC) || defined(CONFIG_ARCH_TEGRA_2x_SOC)
#define INT_TWC				(INT_SEC_BASE + 8)
#endif
#define INT_TMR3			(INT_SEC_BASE + 9)
#define INT_TMR4			(INT_SEC_BASE + 10)
#if defined(CONFIG_ARCH_TEGRA_3x_SOC) || defined(CONFIG_ARCH_TEGRA_2x_SOC)
#define INT_FLOW_RSM0			(INT_SEC_BASE + 11)
#define INT_FLOW_RSM1			(INT_SEC_BASE + 12)
#else
#define INT_USB3_HOST_PME		(INT_SEC_BASE + 11)
#define INT_USB3_DEV_HOST		(INT_SEC_BASE + 12)
#endif
#if defined(CONFIG_ARCH_TEGRA_2x_SOC)
>>>>>>> 67daf340
#define INT_SPDIF			(INT_SEC_BASE + 13)
#endif
#if defined(CONFIG_ARCH_TEGRA_3x_SOC) || defined(CONFIG_ARCH_TEGRA_11x_SOC)
#define INT_ACTMON			(INT_SEC_BASE + 13)
#endif
#ifdef CONFIG_ARCH_TEGRA_11x_SOC
#define INT_ACTMON			(INT_SEC_BASE + 13)
#endif

#define INT_UARTC			(INT_SEC_BASE + 14)
#define INT_MIPI			(INT_SEC_BASE + 15)
<<<<<<< HEAD

#ifdef CONFIG_ARCH_TEGRA_11x_SOC
/* unused				(INT_SEC_BASE + 16) */
/* unused				(INT_SEC_BASE + 17) */
#define INT_TSEC			(INT_SEC_BASE + 18)
#define INT_EDP				(INT_SEC_BASE + 19)
#else
=======
#if defined(CONFIG_ARCH_TEGRA_3x_SOC) || defined(CONFIG_ARCH_TEGRA_2x_SOC)
>>>>>>> 67daf340
#define INT_EVENTA			(INT_SEC_BASE + 16)
#define INT_EVENTB			(INT_SEC_BASE + 17)
#define INT_EVENTC			(INT_SEC_BASE + 18)
#define INT_EVENTD			(INT_SEC_BASE + 19)
<<<<<<< HEAD
#endif

=======
#else
#if defined(CONFIG_TEGRA_SIMULATION_PLATFORM)
#define IRQ_ETH				(INT_SEC_BASE + 16)
#endif
#define INT_TSEC			(INT_SEC_BASE + 18)
#define INT_EDP				(INT_SEC_BASE + 19)
#endif
>>>>>>> 67daf340
#define INT_VFIR			(INT_SEC_BASE + 20)
#ifdef CONFIG_ARCH_TEGRA_2x_SOC
#define INT_DVC				(INT_SEC_BASE + 21)
#endif
#if defined(CONFIG_ARCH_TEGRA_3x_SOC) || defined(CONFIG_ARCH_TEGRA_11x_SOC)
#define INT_I2C5			(INT_SEC_BASE + 21)
#endif
#ifdef CONFIG_ARCH_TEGRA_11x_SOC
#define INT_I2C5			(INT_SEC_BASE + 21)
#endif
#define INT_SYS_STATS_MON		(INT_SEC_BASE + 22)
#define INT_GPIO5			(INT_SEC_BASE + 23)
#if defined(CONFIG_ARCH_TEGRA_2x_SOC)
#define INT_CPU0_PMU_INTR		(INT_SEC_BASE + 24)
#define INT_CPU1_PMU_INTR		(INT_SEC_BASE + 25)
#define INT_SEC_RES_26			(INT_SEC_BASE + 26)
#endif
#if defined(CONFIG_ARCH_TEGRA_3x_SOC)
#define INT_SPEEDO_PMON_0		(INT_SEC_BASE + 24)
#define INT_SPEEDO_PMON_1		(INT_SEC_BASE + 25)
#endif
#if defined(CONFIG_ARCH_TEGRA_11x_SOC)
#define INT_USB3_DEV_SMI		(INT_SEC_BASE + 24)
#define INT_USB3_DEV_PME		(INT_SEC_BASE + 25)
#endif
#if defined(CONFIG_ARCH_TEGRA_3x_SOC) || defined(CONFIG_ARCH_TEGRA_11x_SOC)
#define INT_SE				(INT_SEC_BASE + 26)
#endif
#ifdef CONFIG_ARCH_TEGRA_11x_SOC
#define INT_USB3_DEV_SMI		(INT_SEC_BASE + 24)
#define INT_USB3_DEV_PME		(INT_SEC_BASE + 25)
#define INT_SE				(INT_SEC_BASE + 26)
#endif
#define INT_SPI_1			(INT_SEC_BASE + 27)
#define INT_APB_DMA_COP			(INT_SEC_BASE + 28)
#define INT_AHB_DMA_COP			(INT_SEC_BASE + 29)
<<<<<<< HEAD
#ifdef CONFIG_ARCH_TEGRA_11x_SOC
/* unused				(INT_SEC_BASE + 30) */
/* unused				(INT_SEC_BASE + 31) */
#else
=======
#if defined(CONFIG_ARCH_TEGRA_3x_SOC) || defined(CONFIG_ARCH_TEGRA_2x_SOC)
>>>>>>> 67daf340
#define INT_DMA_TX			(INT_SEC_BASE + 30)
#define INT_DMA_RX			(INT_SEC_BASE + 31)
#endif

/* Tertiary Interrupt Controller */
#define INT_TRI_BASE			(INT_SEC_BASE + 32)
#define INT_HOST1X_COP_SYNCPT		(INT_TRI_BASE + 0)
#define INT_HOST1X_MPCORE_SYNCPT	(INT_TRI_BASE + 1)
#define INT_HOST1X_COP_GENERAL		(INT_TRI_BASE + 2)
#define INT_HOST1X_MPCORE_GENERAL	(INT_TRI_BASE + 3)
#define INT_MPE_GENERAL			(INT_TRI_BASE + 4)
#define INT_VI_GENERAL			(INT_TRI_BASE + 5)
#define INT_EPP_GENERAL			(INT_TRI_BASE + 6)
#define INT_ISP_GENERAL			(INT_TRI_BASE + 7)
#define INT_2D_GENERAL			(INT_TRI_BASE + 8)
#define INT_DISPLAY_GENERAL		(INT_TRI_BASE + 9)
#define INT_DISPLAY_B_GENERAL		(INT_TRI_BASE + 10)
#define INT_HDMI			(INT_TRI_BASE + 11)
<<<<<<< HEAD
#ifndef CONFIG_ARCH_TEGRA_11x_SOC
=======
#if defined(CONFIG_ARCH_TEGRA_3x_SOC) || defined(CONFIG_ARCH_TEGRA_2x_SOC)
>>>>>>> 67daf340
#define INT_TVO_GENERAL			(INT_TRI_BASE + 12)
#endif
#define INT_MC_GENERAL			(INT_TRI_BASE + 13)
#define INT_EMC_GENERAL			(INT_TRI_BASE + 14)
<<<<<<< HEAD

#ifdef CONFIG_ARCH_TEGRA_2x_SOC
=======
#if defined(CONFIG_ARCH_TEGRA_2x_SOC)
>>>>>>> 67daf340
#define INT_TRI_RES_15			(INT_TRI_BASE + 15)
#define INT_TRI_RES_16			(INT_TRI_BASE + 16)
#define INT_AC97			(INT_TRI_BASE + 17)
#endif
#if defined(CONFIG_ARCH_TEGRA_3x_SOC) || defined(CONFIG_ARCH_TEGRA_11x_SOC)
#define INT_SPI_6			(INT_TRI_BASE + 15)
#endif
#if defined(CONFIG_ARCH_TEGRA_3x_SOC) || defined(CONFIG_ARCH_TEGRA_2x_SOC)
#define INT_NOR_FLASH			(INT_TRI_BASE + 16)
#endif
#if defined(CONFIG_ARCH_TEGRA_3x_SOC) || defined(CONFIG_ARCH_TEGRA_11x_SOC)
#define INT_HDA				(INT_TRI_BASE + 17)
#endif
#ifdef CONFIG_ARCH_TEGRA_11x_SOC
#define INT_SPI_6			(INT_SEC_BASE + 15)
/* unused				(INT_TRI_BASE + 16) */
#define INT_HDA				(INT_TRI_BASE + 17)
#endif

#define INT_SPI_2			(INT_TRI_BASE + 18)
#define INT_SPI_3			(INT_TRI_BASE + 19)
#define INT_I2C2			(INT_TRI_BASE + 20)
#define INT_KBC				(INT_TRI_BASE + 21)
#define INT_EXTERNAL_PMU		(INT_TRI_BASE + 22)
#define INT_GPIO6			(INT_TRI_BASE + 23)
<<<<<<< HEAD
#ifdef CONFIG_ARCH_TEGRA_11x_SOC
/* unused				(INT_TRI_BASE + 24) */
#else
=======
#if defined(CONFIG_ARCH_TEGRA_3x_SOC) || defined(CONFIG_ARCH_TEGRA_2x_SOC)
>>>>>>> 67daf340
#define INT_TVDAC			(INT_TRI_BASE + 24)
#endif
#define INT_GPIO7			(INT_TRI_BASE + 25)
#define INT_UARTD			(INT_TRI_BASE + 26)
#define INT_UARTE			(INT_TRI_BASE + 27)
#define INT_I2C3			(INT_TRI_BASE + 28)
#define INT_SPI_4			(INT_TRI_BASE + 29)
#if defined(CONFIG_ARCH_TEGRA_2x_SOC)
#define INT_TRI_RES_30			(INT_TRI_BASE + 30)
#endif
#if defined(CONFIG_ARCH_TEGRA_3x_SOC) || defined(CONFIG_ARCH_TEGRA_11x_SOC)
#define INT_SPI_5			(INT_TRI_BASE + 30)
#endif
#ifdef CONFIG_ARCH_TEGRA_11x_SOC
#define INT_SPI_5			(INT_TRI_BASE + 30)
#endif
#define INT_SW_RESERVED			(INT_TRI_BASE + 31)

/* Quaternary Interrupt Controller */
#define INT_QUAD_BASE			(INT_TRI_BASE + 32)
#define INT_SNOR			(INT_QUAD_BASE + 0)
#define INT_USB3			(INT_QUAD_BASE + 1)
#define INT_PCIE_INTR			(INT_QUAD_BASE + 2)
#define INT_PCIE_MSI			(INT_QUAD_BASE + 3)
#if defined(CONFIG_ARCH_TEGRA_2x_SOC)
#define INT_QUAD_RES_4			(INT_QUAD_BASE + 4)
#define INT_QUAD_RES_5			(INT_QUAD_BASE + 5)
#define INT_QUAD_RES_6			(INT_QUAD_BASE + 6)
#define INT_QUAD_RES_7			(INT_QUAD_BASE + 7)
#endif
#if defined(CONFIG_ARCH_TEGRA_3x_SOC) || defined(CONFIG_ARCH_TEGRA_11x_SOC)
#define INT_PCIE			(INT_QUAD_BASE + 4)
#define INT_AVP_CACHE			(INT_QUAD_BASE + 5)
#define INT_TSENSOR			(INT_QUAD_BASE + 6)
#define INT_AUDIO_CLUSTER		(INT_QUAD_BASE + 7)
#endif
#ifdef CONFIG_ARCH_TEGRA_11x_SOC
#define INT_PCIE			(INT_QUAD_BASE + 4)
#define INT_AVP_CACHE			(INT_QUAD_BASE + 5)
#define INT_TSENSOR			(INT_QUAD_BASE + 6)
#define INT_AUDIO_CLUSTER		(INT_QUAD_BASE + 7)
#endif
#define INT_APB_DMA_CH0			(INT_QUAD_BASE + 8)
#define INT_APB_DMA_CH1			(INT_QUAD_BASE + 9)
#define INT_APB_DMA_CH2			(INT_QUAD_BASE + 10)
#define INT_APB_DMA_CH3			(INT_QUAD_BASE + 11)
#define INT_APB_DMA_CH4			(INT_QUAD_BASE + 12)
#define INT_APB_DMA_CH5			(INT_QUAD_BASE + 13)
#define INT_APB_DMA_CH6			(INT_QUAD_BASE + 14)
#define INT_APB_DMA_CH7			(INT_QUAD_BASE + 15)
#define INT_APB_DMA_CH8			(INT_QUAD_BASE + 16)
#define INT_APB_DMA_CH9			(INT_QUAD_BASE + 17)
#define INT_APB_DMA_CH10		(INT_QUAD_BASE + 18)
#define INT_APB_DMA_CH11		(INT_QUAD_BASE + 19)
#define INT_APB_DMA_CH12		(INT_QUAD_BASE + 20)
#define INT_APB_DMA_CH13		(INT_QUAD_BASE + 21)
#define INT_APB_DMA_CH14		(INT_QUAD_BASE + 22)
#define INT_APB_DMA_CH15		(INT_QUAD_BASE + 23)
#if defined(CONFIG_ARCH_TEGRA_2x_SOC)
#define INT_QUAD_RES_24			(INT_QUAD_BASE + 24)
#define INT_QUAD_RES_25			(INT_QUAD_BASE + 25)
#define INT_QUAD_RES_26			(INT_QUAD_BASE + 26)
#define INT_QUAD_RES_27			(INT_QUAD_BASE + 27)
#define INT_QUAD_RES_28			(INT_QUAD_BASE + 28)
#define INT_QUAD_RES_29			(INT_QUAD_BASE + 29)
#define INT_QUAD_RES_30			(INT_QUAD_BASE + 30)
#endif
#if defined(CONFIG_ARCH_TEGRA_3x_SOC) || defined(CONFIG_ARCH_TEGRA_11x_SOC)
#define INT_I2C4			(INT_QUAD_BASE + 24)
#define INT_TMR5			(INT_QUAD_BASE + 25)
#define INT_TMR_SHARED			(INT_QUAD_BASE + 26) /* Deprecated */
#define INT_WDT_CPU			(INT_QUAD_BASE + 27)
#define INT_WDT_AVP			(INT_QUAD_BASE + 28)
#define INT_GPIO8			(INT_QUAD_BASE + 29)
#define INT_CAR				(INT_QUAD_BASE + 30)
#endif
<<<<<<< HEAD
#ifdef CONFIG_ARCH_TEGRA_11x_SOC
#define INT_I2C4			(INT_QUAD_BASE + 24)
#define INT_TMR5			(INT_QUAD_BASE + 25)
#define INT_TMR_SHARED			(INT_QUAD_BASE + 26) /* Deprecated */
#define INT_WDT_CPU			(INT_QUAD_BASE + 27)
#define INT_WDT_AVP			(INT_QUAD_BASE + 28)
#define INT_GPIO8			(INT_QUAD_BASE + 29)
#define INT_CAR				(INT_QUAD_BASE + 30)
#define INT_HIER_GROUP1_CPU		(INT_QUAD_BASE + 31)
#else
#define INT_QUAD_RES_31			(INT_QUAD_BASE + 31)
#endif

/* Quintary Interrupt Controller */
#define INT_QUINT_BASE			(INT_QUAD_BASE + 32)
#ifndef CONFIG_ARCH_TEGRA_2x_SOC
=======
#if defined(CONFIG_ARCH_TEGRA_3x_SOC) || defined(CONFIG_ARCH_TEGRA_2x_SOC)
#define INT_QUAD_RES_31			(INT_QUAD_BASE + 31)
#endif
#if defined(CONFIG_ARCH_TEGRA_11x_SOC)
#define INT_HIER_GROUP1_CPU		(INT_QUAD_BASE + 31)
#endif

/* Quintary Interrupt Controller */
#define INT_QUINT_BASE			(INT_QUAD_BASE + 32)
#if defined(CONFIG_ARCH_TEGRA_3x_SOC) || defined(CONFIG_ARCH_TEGRA_11x_SOC)
>>>>>>> 67daf340
#define INT_APB_DMA_CH16		(INT_QUINT_BASE + 0)
#define INT_APB_DMA_CH17		(INT_QUINT_BASE + 1)
#define INT_APB_DMA_CH18		(INT_QUINT_BASE + 2)
#define INT_APB_DMA_CH19		(INT_QUINT_BASE + 3)
#define INT_APB_DMA_CH20		(INT_QUINT_BASE + 4)
#define INT_APB_DMA_CH21		(INT_QUINT_BASE + 5)
#define INT_APB_DMA_CH22		(INT_QUINT_BASE + 6)
#define INT_APB_DMA_CH23		(INT_QUINT_BASE + 7)
#define INT_APB_DMA_CH24		(INT_QUINT_BASE + 8)
#define INT_APB_DMA_CH25		(INT_QUINT_BASE + 9)
#define INT_APB_DMA_CH26		(INT_QUINT_BASE + 10)
#define INT_APB_DMA_CH27		(INT_QUINT_BASE + 11)
#define INT_APB_DMA_CH28		(INT_QUINT_BASE + 12)
#define INT_APB_DMA_CH29		(INT_QUINT_BASE + 13)
#define INT_APB_DMA_CH30		(INT_QUINT_BASE + 14)
#define INT_APB_DMA_CH31		(INT_QUINT_BASE + 15)
#define INT_CPU0_PMU_INTR		(INT_QUINT_BASE + 16)
#define INT_CPU1_PMU_INTR		(INT_QUINT_BASE + 17)
#define INT_CPU2_PMU_INTR		(INT_QUINT_BASE + 18)
#define INT_CPU3_PMU_INTR		(INT_QUINT_BASE + 19)
<<<<<<< HEAD

#ifdef CONFIG_ARCH_TEGRA_11x_SOC
#define INT_SDMMC1_SYS			(INT_QUINT_BASE + 20)
#define INT_SDMMC2_SYS			(INT_QUINT_BASE + 21)
#define INT_SDMMC3_SYS			(INT_QUINT_BASE + 22)
#define INT_SDMMC4_SYS			(INT_QUINT_BASE + 23)
#else
=======
#endif
#if defined(CONFIG_ARCH_TEGRA_3x_SOC)
>>>>>>> 67daf340
#define INT_CPU4_PMU_INTR		(INT_QUINT_BASE + 20)
#define INT_CPU5_PMU_INTR		(INT_QUINT_BASE + 21)
#define INT_CPU6_PMU_INTR		(INT_QUINT_BASE + 22)
#define INT_CPU7_PMU_INTR		(INT_QUINT_BASE + 23)
<<<<<<< HEAD
#endif

=======
#elif defined(CONFIG_ARCH_TEGRA_11x_SOC)
#define INT_SDMMC1_SYS			(INT_QUINT_BASE + 20)
#define INT_SDMMC2_SYS			(INT_QUINT_BASE + 21)
#define INT_SDMMC3_SYS			(INT_QUINT_BASE + 22)
#define INT_SDMMC4_SYS			(INT_QUINT_BASE + 23)
#endif
>>>>>>> 67daf340
#define INT_TMR6			(INT_QUINT_BASE + 24)
#define INT_TMR7			(INT_QUINT_BASE + 25)
#define INT_TMR8			(INT_QUINT_BASE + 26)
#define INT_TMR9			(INT_QUINT_BASE + 27)
#define INT_TMR10			(INT_QUINT_BASE + 28)
<<<<<<< HEAD

#ifdef CONFIG_ARCH_TEGRA_11x_SOC
#define INT_HIER_GROUP1_COP		(INT_QUINT_BASE + 29)
#define INT_MC0_GENERAL			(INT_QUINT_BASE + 30)
#define INT_EMC0_GENERAL		(INT_QUINT_BASE + 31)
#else
=======
#if defined(CONFIG_ARCH_TEGRA_3x_SOC)
>>>>>>> 67daf340
#define INT_QUINT_RES_29		(INT_QUINT_BASE + 29)
#define INT_QUINT_RES_30		(INT_QUINT_BASE + 30)
#define INT_QUINT_RES_31		(INT_QUINT_BASE + 31)
#elif defined(CONFIG_ARCH_TEGRA_11x_SOC)
#define INT_HIER_GROUP1_COP		(INT_QUINT_BASE + 29)
#define INT_MC0_GENERAL			(INT_QUINT_BASE + 30)
#define INT_EMC0_GENERAL		(INT_QUINT_BASE + 31)
#endif

#endif

#define INT_GIC_NR			(INT_QUINT_BASE + 32)

#define INT_MAIN_NR			(INT_GIC_NR - INT_PRI_BASE)

#define INT_SYNCPT_THRESH_BASE		(INT_QUINT_BASE + 32)
#define INT_SYNCPT_THRESH_NR		32

#define INT_GPIO_BASE			(INT_SYNCPT_THRESH_BASE + \
					 INT_SYNCPT_THRESH_NR)
#define INT_GPIO_NR			(32 * 8)

#define INT_PCI_MSI_BASE		(INT_GPIO_BASE + \
					 INT_GPIO_NR)
#define INT_PCI_MSI_NR			(32 * 8)

#define FIQ_START			INT_GIC_BASE

#define TEGRA_NR_IRQS			(INT_PCI_MSI_BASE + \
							INT_PCI_MSI_NR)

#define INT_BOARD_BASE			TEGRA_NR_IRQS

#define NR_BOARD_IRQS			64

#define NR_IRQS				(INT_BOARD_BASE + NR_BOARD_IRQS)

#endif<|MERGE_RESOLUTION|>--- conflicted
+++ resolved
@@ -24,22 +24,15 @@
 
 #define INT_GIC_BASE			0
 
-#define IRQ_LOCALTIMER			29
-
+#define IRQ_LOCALTIMER                  29
+
+#ifdef CONFIG_ARCH_TEGRA_2x_SOC
 /* Primary Interrupt Controller */
 #define INT_PRI_BASE			(INT_GIC_BASE + 32)
 #define INT_TMR1			(INT_PRI_BASE + 0)
 #define INT_TMR2			(INT_PRI_BASE + 1)
 #define INT_RTC				(INT_PRI_BASE + 2)
-#if defined(CONFIG_ARCH_TEGRA_2x_SOC)
 #define INT_I2S2			(INT_PRI_BASE + 3)
-#endif
-#if defined(CONFIG_ARCH_TEGRA_3x_SOC) || defined(CONFIG_ARCH_TEGRA_11x_SOC)
-#define INT_CEC				(INT_PRI_BASE + 3)
-#endif
-#ifdef CONFIG_ARCH_TEGRA_11x_SOC
-#define INT_CEC				(INT_PRI_BASE + 3)
-#endif
 #define INT_SHR_SEM_INBOX_IBF		(INT_PRI_BASE + 4)
 #define INT_SHR_SEM_INBOX_IBE		(INT_PRI_BASE + 5)
 #define INT_SHR_SEM_OUTBOX_IBF		(INT_PRI_BASE + 6)
@@ -49,43 +42,17 @@
 #define INT_VDE_BSE_V			(INT_PRI_BASE + 10)
 #define INT_VDE_BSE_A			(INT_PRI_BASE + 11)
 #define INT_VDE_SXE			(INT_PRI_BASE + 12)
-#ifdef CONFIG_ARCH_TEGRA_2x_SOC
 #define INT_I2S1			(INT_PRI_BASE + 13)
-#endif
-#if defined(CONFIG_ARCH_TEGRA_3x_SOC) || defined(CONFIG_ARCH_TEGRA_11x_SOC)
-#define INT_SATA_RX_STAT		(INT_PRI_BASE + 13)
-#endif
-#ifdef CONFIG_ARCH_TEGRA_11x_SOC
-#define INT_SATA_RX_STAT		(INT_PRI_BASE + 13)
-#endif
 #define INT_SDMMC1			(INT_PRI_BASE + 14)
 #define INT_SDMMC2			(INT_PRI_BASE + 15)
-<<<<<<< HEAD
-#ifndef CONFIG_ARCH_TEGRA_11x_SOC
-=======
-#if defined(CONFIG_ARCH_TEGRA_3x_SOC) || defined(CONFIG_ARCH_TEGRA_2x_SOC)
->>>>>>> 67daf340
 #define INT_XIO				(INT_PRI_BASE + 16)
-#endif
 #define INT_VDE				(INT_PRI_BASE + 17)
 #define INT_AVP_UCQ			(INT_PRI_BASE + 18)
 #define INT_SDMMC3			(INT_PRI_BASE + 19)
 #define INT_USB				(INT_PRI_BASE + 20)
 #define INT_USB2			(INT_PRI_BASE + 21)
-#if defined(CONFIG_ARCH_TEGRA_2x_SOC)
 #define INT_PRI_RES_22			(INT_PRI_BASE + 22)
 #define INT_EIDE			(INT_PRI_BASE + 23)
-#endif
-#if defined(CONFIG_ARCH_TEGRA_3x_SOC)
-#define INT_HSMMC			(INT_PRI_BASE + 22)
-#endif
-#if defined(CONFIG_ARCH_TEGRA_3x_SOC) || defined(CONFIG_ARCH_TEGRA_11x_SOC)
-#define INT_SATA_CTL			(INT_PRI_BASE + 23)
-#endif
-#ifdef CONFIG_ARCH_TEGRA_11x_SOC
-/* unused				(INT_PRI_BASE + 22) */
-#define INT_SATA_CTL			(INT_PRI_BASE + 23)
-#endif
 #define INT_NANDFLASH			(INT_PRI_BASE + 24)
 #define INT_VCP				(INT_PRI_BASE + 25)
 #define INT_APB_DMA			(INT_PRI_BASE + 26)
@@ -104,147 +71,31 @@
 #define INT_UARTA			(INT_SEC_BASE + 4)
 #define INT_UARTB			(INT_SEC_BASE + 5)
 #define INT_I2C				(INT_SEC_BASE + 6)
-<<<<<<< HEAD
-
-#ifndef CONFIG_ARCH_TEGRA_11x_SOC
 #define INT_SPI				(INT_SEC_BASE + 7)
-#endif
-
-#ifdef CONFIG_ARCH_TEGRA_3x_SOC
-#define INT_DTV				INT_SPI
-#endif
-
-#ifndef CONFIG_ARCH_TEGRA_11x_SOC
 #define INT_TWC				(INT_SEC_BASE + 8)
-#endif
-
-#ifdef CONFIG_ARCH_TEGRA_11x_SOC
-#define INT_USB3_HOST_INT		(INT_SEC_BASE + 7)
-#define INT_USB3_NOT_SMI		(INT_SEC_BASE + 8)
-#endif
-
 #define INT_TMR3			(INT_SEC_BASE + 9)
 #define INT_TMR4			(INT_SEC_BASE + 10)
-
-#ifdef CONFIG_ARCH_TEGRA_11x_SOC
-#define INT_USB3_HOST_PME		(INT_SEC_BASE + 11)
-#define INT_USB3_DEV_HOST		(INT_SEC_BASE + 12)
-#else
 #define INT_FLOW_RSM0			(INT_SEC_BASE + 11)
 #define INT_FLOW_RSM1			(INT_SEC_BASE + 12)
-#endif
-
-#ifdef CONFIG_ARCH_TEGRA_2x_SOC
-=======
-#if defined(CONFIG_ARCH_TEGRA_11x_SOC)
-#define INT_USB3_HOST_INT		(INT_SEC_BASE + 7)
-#elif defined(CONFIG_ARCH_TEGRA_3x_SOC) || defined(CONFIG_ARCH_TEGRA_2x_SOC)
-#define INT_SPI				(INT_SEC_BASE + 7)
-#endif
-#if defined(CONFIG_ARCH_TEGRA_3x_SOC)
-#define INT_DTV				INT_SPI
-#endif
-#if defined(CONFIG_ARCH_TEGRA_11x_SOC)
-#define INT_USB3_NOT_SMI		(INT_SEC_BASE + 8)
-#elif defined(CONFIG_ARCH_TEGRA_3x_SOC) || defined(CONFIG_ARCH_TEGRA_2x_SOC)
-#define INT_TWC				(INT_SEC_BASE + 8)
-#endif
-#define INT_TMR3			(INT_SEC_BASE + 9)
-#define INT_TMR4			(INT_SEC_BASE + 10)
-#if defined(CONFIG_ARCH_TEGRA_3x_SOC) || defined(CONFIG_ARCH_TEGRA_2x_SOC)
-#define INT_FLOW_RSM0			(INT_SEC_BASE + 11)
-#define INT_FLOW_RSM1			(INT_SEC_BASE + 12)
-#else
-#define INT_USB3_HOST_PME		(INT_SEC_BASE + 11)
-#define INT_USB3_DEV_HOST		(INT_SEC_BASE + 12)
-#endif
-#if defined(CONFIG_ARCH_TEGRA_2x_SOC)
->>>>>>> 67daf340
 #define INT_SPDIF			(INT_SEC_BASE + 13)
-#endif
-#if defined(CONFIG_ARCH_TEGRA_3x_SOC) || defined(CONFIG_ARCH_TEGRA_11x_SOC)
-#define INT_ACTMON			(INT_SEC_BASE + 13)
-#endif
-#ifdef CONFIG_ARCH_TEGRA_11x_SOC
-#define INT_ACTMON			(INT_SEC_BASE + 13)
-#endif
-
 #define INT_UARTC			(INT_SEC_BASE + 14)
 #define INT_MIPI			(INT_SEC_BASE + 15)
-<<<<<<< HEAD
-
-#ifdef CONFIG_ARCH_TEGRA_11x_SOC
-/* unused				(INT_SEC_BASE + 16) */
-/* unused				(INT_SEC_BASE + 17) */
-#define INT_TSEC			(INT_SEC_BASE + 18)
-#define INT_EDP				(INT_SEC_BASE + 19)
-#else
-=======
-#if defined(CONFIG_ARCH_TEGRA_3x_SOC) || defined(CONFIG_ARCH_TEGRA_2x_SOC)
->>>>>>> 67daf340
 #define INT_EVENTA			(INT_SEC_BASE + 16)
 #define INT_EVENTB			(INT_SEC_BASE + 17)
 #define INT_EVENTC			(INT_SEC_BASE + 18)
 #define INT_EVENTD			(INT_SEC_BASE + 19)
-<<<<<<< HEAD
-#endif
-
-=======
-#else
-#if defined(CONFIG_TEGRA_SIMULATION_PLATFORM)
-#define IRQ_ETH				(INT_SEC_BASE + 16)
-#endif
-#define INT_TSEC			(INT_SEC_BASE + 18)
-#define INT_EDP				(INT_SEC_BASE + 19)
-#endif
->>>>>>> 67daf340
 #define INT_VFIR			(INT_SEC_BASE + 20)
-#ifdef CONFIG_ARCH_TEGRA_2x_SOC
 #define INT_DVC				(INT_SEC_BASE + 21)
-#endif
-#if defined(CONFIG_ARCH_TEGRA_3x_SOC) || defined(CONFIG_ARCH_TEGRA_11x_SOC)
-#define INT_I2C5			(INT_SEC_BASE + 21)
-#endif
-#ifdef CONFIG_ARCH_TEGRA_11x_SOC
-#define INT_I2C5			(INT_SEC_BASE + 21)
-#endif
 #define INT_SYS_STATS_MON		(INT_SEC_BASE + 22)
 #define INT_GPIO5			(INT_SEC_BASE + 23)
-#if defined(CONFIG_ARCH_TEGRA_2x_SOC)
 #define INT_CPU0_PMU_INTR		(INT_SEC_BASE + 24)
 #define INT_CPU1_PMU_INTR		(INT_SEC_BASE + 25)
 #define INT_SEC_RES_26			(INT_SEC_BASE + 26)
-#endif
-#if defined(CONFIG_ARCH_TEGRA_3x_SOC)
-#define INT_SPEEDO_PMON_0		(INT_SEC_BASE + 24)
-#define INT_SPEEDO_PMON_1		(INT_SEC_BASE + 25)
-#endif
-#if defined(CONFIG_ARCH_TEGRA_11x_SOC)
-#define INT_USB3_DEV_SMI		(INT_SEC_BASE + 24)
-#define INT_USB3_DEV_PME		(INT_SEC_BASE + 25)
-#endif
-#if defined(CONFIG_ARCH_TEGRA_3x_SOC) || defined(CONFIG_ARCH_TEGRA_11x_SOC)
-#define INT_SE				(INT_SEC_BASE + 26)
-#endif
-#ifdef CONFIG_ARCH_TEGRA_11x_SOC
-#define INT_USB3_DEV_SMI		(INT_SEC_BASE + 24)
-#define INT_USB3_DEV_PME		(INT_SEC_BASE + 25)
-#define INT_SE				(INT_SEC_BASE + 26)
-#endif
 #define INT_SPI_1			(INT_SEC_BASE + 27)
 #define INT_APB_DMA_COP			(INT_SEC_BASE + 28)
 #define INT_AHB_DMA_COP			(INT_SEC_BASE + 29)
-<<<<<<< HEAD
-#ifdef CONFIG_ARCH_TEGRA_11x_SOC
-/* unused				(INT_SEC_BASE + 30) */
-/* unused				(INT_SEC_BASE + 31) */
-#else
-=======
-#if defined(CONFIG_ARCH_TEGRA_3x_SOC) || defined(CONFIG_ARCH_TEGRA_2x_SOC)
->>>>>>> 67daf340
 #define INT_DMA_TX			(INT_SEC_BASE + 30)
 #define INT_DMA_RX			(INT_SEC_BASE + 31)
-#endif
 
 /* Tertiary Interrupt Controller */
 #define INT_TRI_BASE			(INT_SEC_BASE + 32)
@@ -260,69 +111,25 @@
 #define INT_DISPLAY_GENERAL		(INT_TRI_BASE + 9)
 #define INT_DISPLAY_B_GENERAL		(INT_TRI_BASE + 10)
 #define INT_HDMI			(INT_TRI_BASE + 11)
-<<<<<<< HEAD
-#ifndef CONFIG_ARCH_TEGRA_11x_SOC
-=======
-#if defined(CONFIG_ARCH_TEGRA_3x_SOC) || defined(CONFIG_ARCH_TEGRA_2x_SOC)
->>>>>>> 67daf340
 #define INT_TVO_GENERAL			(INT_TRI_BASE + 12)
-#endif
 #define INT_MC_GENERAL			(INT_TRI_BASE + 13)
 #define INT_EMC_GENERAL			(INT_TRI_BASE + 14)
-<<<<<<< HEAD
-
-#ifdef CONFIG_ARCH_TEGRA_2x_SOC
-=======
-#if defined(CONFIG_ARCH_TEGRA_2x_SOC)
->>>>>>> 67daf340
 #define INT_TRI_RES_15			(INT_TRI_BASE + 15)
 #define INT_TRI_RES_16			(INT_TRI_BASE + 16)
 #define INT_AC97			(INT_TRI_BASE + 17)
-#endif
-#if defined(CONFIG_ARCH_TEGRA_3x_SOC) || defined(CONFIG_ARCH_TEGRA_11x_SOC)
-#define INT_SPI_6			(INT_TRI_BASE + 15)
-#endif
-#if defined(CONFIG_ARCH_TEGRA_3x_SOC) || defined(CONFIG_ARCH_TEGRA_2x_SOC)
-#define INT_NOR_FLASH			(INT_TRI_BASE + 16)
-#endif
-#if defined(CONFIG_ARCH_TEGRA_3x_SOC) || defined(CONFIG_ARCH_TEGRA_11x_SOC)
-#define INT_HDA				(INT_TRI_BASE + 17)
-#endif
-#ifdef CONFIG_ARCH_TEGRA_11x_SOC
-#define INT_SPI_6			(INT_SEC_BASE + 15)
-/* unused				(INT_TRI_BASE + 16) */
-#define INT_HDA				(INT_TRI_BASE + 17)
-#endif
-
 #define INT_SPI_2			(INT_TRI_BASE + 18)
 #define INT_SPI_3			(INT_TRI_BASE + 19)
 #define INT_I2C2			(INT_TRI_BASE + 20)
 #define INT_KBC				(INT_TRI_BASE + 21)
 #define INT_EXTERNAL_PMU		(INT_TRI_BASE + 22)
 #define INT_GPIO6			(INT_TRI_BASE + 23)
-<<<<<<< HEAD
-#ifdef CONFIG_ARCH_TEGRA_11x_SOC
-/* unused				(INT_TRI_BASE + 24) */
-#else
-=======
-#if defined(CONFIG_ARCH_TEGRA_3x_SOC) || defined(CONFIG_ARCH_TEGRA_2x_SOC)
->>>>>>> 67daf340
 #define INT_TVDAC			(INT_TRI_BASE + 24)
-#endif
 #define INT_GPIO7			(INT_TRI_BASE + 25)
 #define INT_UARTD			(INT_TRI_BASE + 26)
 #define INT_UARTE			(INT_TRI_BASE + 27)
 #define INT_I2C3			(INT_TRI_BASE + 28)
 #define INT_SPI_4			(INT_TRI_BASE + 29)
-#if defined(CONFIG_ARCH_TEGRA_2x_SOC)
 #define INT_TRI_RES_30			(INT_TRI_BASE + 30)
-#endif
-#if defined(CONFIG_ARCH_TEGRA_3x_SOC) || defined(CONFIG_ARCH_TEGRA_11x_SOC)
-#define INT_SPI_5			(INT_TRI_BASE + 30)
-#endif
-#ifdef CONFIG_ARCH_TEGRA_11x_SOC
-#define INT_SPI_5			(INT_TRI_BASE + 30)
-#endif
 #define INT_SW_RESERVED			(INT_TRI_BASE + 31)
 
 /* Quaternary Interrupt Controller */
@@ -331,24 +138,10 @@
 #define INT_USB3			(INT_QUAD_BASE + 1)
 #define INT_PCIE_INTR			(INT_QUAD_BASE + 2)
 #define INT_PCIE_MSI			(INT_QUAD_BASE + 3)
-#if defined(CONFIG_ARCH_TEGRA_2x_SOC)
 #define INT_QUAD_RES_4			(INT_QUAD_BASE + 4)
 #define INT_QUAD_RES_5			(INT_QUAD_BASE + 5)
 #define INT_QUAD_RES_6			(INT_QUAD_BASE + 6)
 #define INT_QUAD_RES_7			(INT_QUAD_BASE + 7)
-#endif
-#if defined(CONFIG_ARCH_TEGRA_3x_SOC) || defined(CONFIG_ARCH_TEGRA_11x_SOC)
-#define INT_PCIE			(INT_QUAD_BASE + 4)
-#define INT_AVP_CACHE			(INT_QUAD_BASE + 5)
-#define INT_TSENSOR			(INT_QUAD_BASE + 6)
-#define INT_AUDIO_CLUSTER		(INT_QUAD_BASE + 7)
-#endif
-#ifdef CONFIG_ARCH_TEGRA_11x_SOC
-#define INT_PCIE			(INT_QUAD_BASE + 4)
-#define INT_AVP_CACHE			(INT_QUAD_BASE + 5)
-#define INT_TSENSOR			(INT_QUAD_BASE + 6)
-#define INT_AUDIO_CLUSTER		(INT_QUAD_BASE + 7)
-#endif
 #define INT_APB_DMA_CH0			(INT_QUAD_BASE + 8)
 #define INT_APB_DMA_CH1			(INT_QUAD_BASE + 9)
 #define INT_APB_DMA_CH2			(INT_QUAD_BASE + 10)
@@ -365,7 +158,6 @@
 #define INT_APB_DMA_CH13		(INT_QUAD_BASE + 21)
 #define INT_APB_DMA_CH14		(INT_QUAD_BASE + 22)
 #define INT_APB_DMA_CH15		(INT_QUAD_BASE + 23)
-#if defined(CONFIG_ARCH_TEGRA_2x_SOC)
 #define INT_QUAD_RES_24			(INT_QUAD_BASE + 24)
 #define INT_QUAD_RES_25			(INT_QUAD_BASE + 25)
 #define INT_QUAD_RES_26			(INT_QUAD_BASE + 26)
@@ -373,8 +165,157 @@
 #define INT_QUAD_RES_28			(INT_QUAD_BASE + 28)
 #define INT_QUAD_RES_29			(INT_QUAD_BASE + 29)
 #define INT_QUAD_RES_30			(INT_QUAD_BASE + 30)
-#endif
-#if defined(CONFIG_ARCH_TEGRA_3x_SOC) || defined(CONFIG_ARCH_TEGRA_11x_SOC)
+#define INT_QUAD_RES_31			(INT_QUAD_BASE + 31)
+
+#define INT_GIC_NR			(INT_QUAD_BASE + 32)
+
+#define INT_MAIN_NR			(INT_GIC_NR - INT_PRI_BASE)
+
+#define INT_SYNCPT_THRESH_BASE		(INT_QUAD_BASE + 32)
+#define INT_SYNCPT_THRESH_NR		32
+
+#define INT_GPIO_BASE			(INT_SYNCPT_THRESH_BASE + \
+					 INT_SYNCPT_THRESH_NR)
+#define INT_GPIO_NR			(28 * 8)
+
+#define INT_PCI_MSI_BASE		(INT_GPIO_BASE + \
+					 INT_GPIO_NR)
+#define INT_PCI_MSI_NR			(0)
+
+#elif defined(CONFIG_ARCH_TEGRA_3x_SOC)
+
+/* Primary Interrupt Controller */
+#define INT_PRI_BASE			(INT_GIC_BASE + 32)
+#define INT_TMR1			(INT_PRI_BASE + 0)
+#define INT_TMR2			(INT_PRI_BASE + 1)
+#define INT_RTC				(INT_PRI_BASE + 2)
+#define INT_CEC				(INT_PRI_BASE + 3)
+#define INT_SHR_SEM_INBOX_IBF		(INT_PRI_BASE + 4)
+#define INT_SHR_SEM_INBOX_IBE		(INT_PRI_BASE + 5)
+#define INT_SHR_SEM_OUTBOX_IBF		(INT_PRI_BASE + 6)
+#define INT_SHR_SEM_OUTBOX_IBE		(INT_PRI_BASE + 7)
+#define INT_VDE_UCQ_ERROR		(INT_PRI_BASE + 8)
+#define INT_VDE_SYNC_TOKEN		(INT_PRI_BASE + 9)
+#define INT_VDE_BSE_V			(INT_PRI_BASE + 10)
+#define INT_VDE_BSE_A			(INT_PRI_BASE + 11)
+#define INT_VDE_SXE			(INT_PRI_BASE + 12)
+#define INT_SATA_RX_STAT		(INT_PRI_BASE + 13)
+#define INT_SDMMC1			(INT_PRI_BASE + 14)
+#define INT_SDMMC2			(INT_PRI_BASE + 15)
+#define INT_XIO				(INT_PRI_BASE + 16)
+#define INT_VDE				(INT_PRI_BASE + 17)
+#define INT_AVP_UCQ			(INT_PRI_BASE + 18)
+#define INT_SDMMC3			(INT_PRI_BASE + 19)
+#define INT_USB				(INT_PRI_BASE + 20)
+#define INT_USB2			(INT_PRI_BASE + 21)
+#define INT_HSMMC			(INT_PRI_BASE + 22)
+#define INT_SATA_CTL			(INT_PRI_BASE + 23)
+#define INT_NANDFLASH			(INT_PRI_BASE + 24)
+#define INT_VCP				(INT_PRI_BASE + 25)
+#define INT_APB_DMA			(INT_PRI_BASE + 26)
+#define INT_AHB_DMA			(INT_PRI_BASE + 27)
+#define INT_GNT_0			(INT_PRI_BASE + 28)
+#define INT_GNT_1			(INT_PRI_BASE + 29)
+#define INT_OWR				(INT_PRI_BASE + 30)
+#define INT_SDMMC4			(INT_PRI_BASE + 31)
+
+/* Secondary Interrupt Controller */
+#define INT_SEC_BASE			(INT_PRI_BASE + 32)
+#define INT_GPIO1			(INT_SEC_BASE + 0)
+#define INT_GPIO2			(INT_SEC_BASE + 1)
+#define INT_GPIO3			(INT_SEC_BASE + 2)
+#define INT_GPIO4			(INT_SEC_BASE + 3)
+#define INT_UARTA			(INT_SEC_BASE + 4)
+#define INT_UARTB			(INT_SEC_BASE + 5)
+#define INT_I2C				(INT_SEC_BASE + 6)
+#define INT_SPI				(INT_SEC_BASE + 7)
+#define INT_DTV				INT_SPI
+#define INT_TWC				(INT_SEC_BASE + 8)
+#define INT_TMR3			(INT_SEC_BASE + 9)
+#define INT_TMR4			(INT_SEC_BASE + 10)
+#define INT_FLOW_RSM0			(INT_SEC_BASE + 11)
+#define INT_FLOW_RSM1			(INT_SEC_BASE + 12)
+#define INT_ACTMON			(INT_SEC_BASE + 13)
+#define INT_UARTC			(INT_SEC_BASE + 14)
+#define INT_MIPI			(INT_SEC_BASE + 15)
+#define INT_EVENTA			(INT_SEC_BASE + 16)
+#define INT_EVENTB			(INT_SEC_BASE + 17)
+#define INT_EVENTC			(INT_SEC_BASE + 18)
+#define INT_EVENTD			(INT_SEC_BASE + 19)
+#define INT_VFIR			(INT_SEC_BASE + 20)
+#define INT_I2C5			(INT_SEC_BASE + 21)
+#define INT_SYS_STATS_MON		(INT_SEC_BASE + 22)
+#define INT_GPIO5			(INT_SEC_BASE + 23)
+#define INT_SPEEDO_PMON_0		(INT_SEC_BASE + 24)
+#define INT_SPEEDO_PMON_1		(INT_SEC_BASE + 25)
+#define INT_SE				(INT_SEC_BASE + 26)
+#define INT_SPI_1			(INT_SEC_BASE + 27)
+#define INT_APB_DMA_COP			(INT_SEC_BASE + 28)
+#define INT_AHB_DMA_COP			(INT_SEC_BASE + 29)
+#define INT_DMA_TX			(INT_SEC_BASE + 30)
+#define INT_DMA_RX			(INT_SEC_BASE + 31)
+
+/* Tertiary Interrupt Controller */
+#define INT_TRI_BASE			(INT_SEC_BASE + 32)
+#define INT_HOST1X_COP_SYNCPT		(INT_TRI_BASE + 0)
+#define INT_HOST1X_MPCORE_SYNCPT	(INT_TRI_BASE + 1)
+#define INT_HOST1X_COP_GENERAL		(INT_TRI_BASE + 2)
+#define INT_HOST1X_MPCORE_GENERAL	(INT_TRI_BASE + 3)
+#define INT_MPE_GENERAL			(INT_TRI_BASE + 4)
+#define INT_VI_GENERAL			(INT_TRI_BASE + 5)
+#define INT_EPP_GENERAL			(INT_TRI_BASE + 6)
+#define INT_ISP_GENERAL			(INT_TRI_BASE + 7)
+#define INT_2D_GENERAL			(INT_TRI_BASE + 8)
+#define INT_DISPLAY_GENERAL		(INT_TRI_BASE + 9)
+#define INT_DISPLAY_B_GENERAL		(INT_TRI_BASE + 10)
+#define INT_HDMI			(INT_TRI_BASE + 11)
+#define INT_TVO_GENERAL			(INT_TRI_BASE + 12)
+#define INT_MC_GENERAL			(INT_TRI_BASE + 13)
+#define INT_EMC_GENERAL			(INT_TRI_BASE + 14)
+#define INT_SPI_6			(INT_SEC_BASE + 15)
+#define INT_NOR_FLASH			(INT_TRI_BASE + 16)
+#define INT_HDA				(INT_TRI_BASE + 17)
+#define INT_SPI_2			(INT_TRI_BASE + 18)
+#define INT_SPI_3			(INT_TRI_BASE + 19)
+#define INT_I2C2			(INT_TRI_BASE + 20)
+#define INT_KBC				(INT_TRI_BASE + 21)
+#define INT_EXTERNAL_PMU		(INT_TRI_BASE + 22)
+#define INT_GPIO6			(INT_TRI_BASE + 23)
+#define INT_TVDAC			(INT_TRI_BASE + 24)
+#define INT_GPIO7			(INT_TRI_BASE + 25)
+#define INT_UARTD			(INT_TRI_BASE + 26)
+#define INT_UARTE			(INT_TRI_BASE + 27)
+#define INT_I2C3			(INT_TRI_BASE + 28)
+#define INT_SPI_4			(INT_TRI_BASE + 29)
+#define INT_SPI_5			(INT_TRI_BASE + 30)
+#define INT_SW_RESERVED			(INT_TRI_BASE + 31)
+
+/* Quaternary Interrupt Controller */
+#define INT_QUAD_BASE			(INT_TRI_BASE + 32)
+#define INT_SNOR			(INT_QUAD_BASE + 0)
+#define INT_USB3			(INT_QUAD_BASE + 1)
+#define INT_PCIE_INTR			(INT_QUAD_BASE + 2)
+#define INT_PCIE_MSI			(INT_QUAD_BASE + 3)
+#define INT_PCIE			(INT_QUAD_BASE + 4)
+#define INT_AVP_CACHE			(INT_QUAD_BASE + 5)
+#define INT_TSENSOR			(INT_QUAD_BASE + 6)
+#define INT_AUDIO_CLUSTER		(INT_QUAD_BASE + 7)
+#define INT_APB_DMA_CH0			(INT_QUAD_BASE + 8)
+#define INT_APB_DMA_CH1			(INT_QUAD_BASE + 9)
+#define INT_APB_DMA_CH2			(INT_QUAD_BASE + 10)
+#define INT_APB_DMA_CH3			(INT_QUAD_BASE + 11)
+#define INT_APB_DMA_CH4			(INT_QUAD_BASE + 12)
+#define INT_APB_DMA_CH5			(INT_QUAD_BASE + 13)
+#define INT_APB_DMA_CH6			(INT_QUAD_BASE + 14)
+#define INT_APB_DMA_CH7			(INT_QUAD_BASE + 15)
+#define INT_APB_DMA_CH8			(INT_QUAD_BASE + 16)
+#define INT_APB_DMA_CH9			(INT_QUAD_BASE + 17)
+#define INT_APB_DMA_CH10		(INT_QUAD_BASE + 18)
+#define INT_APB_DMA_CH11		(INT_QUAD_BASE + 19)
+#define INT_APB_DMA_CH12		(INT_QUAD_BASE + 20)
+#define INT_APB_DMA_CH13		(INT_QUAD_BASE + 21)
+#define INT_APB_DMA_CH14		(INT_QUAD_BASE + 22)
+#define INT_APB_DMA_CH15		(INT_QUAD_BASE + 23)
 #define INT_I2C4			(INT_QUAD_BASE + 24)
 #define INT_TMR5			(INT_QUAD_BASE + 25)
 #define INT_TMR_SHARED			(INT_QUAD_BASE + 26) /* Deprecated */
@@ -382,36 +323,10 @@
 #define INT_WDT_AVP			(INT_QUAD_BASE + 28)
 #define INT_GPIO8			(INT_QUAD_BASE + 29)
 #define INT_CAR				(INT_QUAD_BASE + 30)
-#endif
-<<<<<<< HEAD
-#ifdef CONFIG_ARCH_TEGRA_11x_SOC
-#define INT_I2C4			(INT_QUAD_BASE + 24)
-#define INT_TMR5			(INT_QUAD_BASE + 25)
-#define INT_TMR_SHARED			(INT_QUAD_BASE + 26) /* Deprecated */
-#define INT_WDT_CPU			(INT_QUAD_BASE + 27)
-#define INT_WDT_AVP			(INT_QUAD_BASE + 28)
-#define INT_GPIO8			(INT_QUAD_BASE + 29)
-#define INT_CAR				(INT_QUAD_BASE + 30)
-#define INT_HIER_GROUP1_CPU		(INT_QUAD_BASE + 31)
-#else
 #define INT_QUAD_RES_31			(INT_QUAD_BASE + 31)
-#endif
 
 /* Quintary Interrupt Controller */
 #define INT_QUINT_BASE			(INT_QUAD_BASE + 32)
-#ifndef CONFIG_ARCH_TEGRA_2x_SOC
-=======
-#if defined(CONFIG_ARCH_TEGRA_3x_SOC) || defined(CONFIG_ARCH_TEGRA_2x_SOC)
-#define INT_QUAD_RES_31			(INT_QUAD_BASE + 31)
-#endif
-#if defined(CONFIG_ARCH_TEGRA_11x_SOC)
-#define INT_HIER_GROUP1_CPU		(INT_QUAD_BASE + 31)
-#endif
-
-/* Quintary Interrupt Controller */
-#define INT_QUINT_BASE			(INT_QUAD_BASE + 32)
-#if defined(CONFIG_ARCH_TEGRA_3x_SOC) || defined(CONFIG_ARCH_TEGRA_11x_SOC)
->>>>>>> 67daf340
 #define INT_APB_DMA_CH16		(INT_QUINT_BASE + 0)
 #define INT_APB_DMA_CH17		(INT_QUINT_BASE + 1)
 #define INT_APB_DMA_CH18		(INT_QUINT_BASE + 2)
@@ -432,58 +347,212 @@
 #define INT_CPU1_PMU_INTR		(INT_QUINT_BASE + 17)
 #define INT_CPU2_PMU_INTR		(INT_QUINT_BASE + 18)
 #define INT_CPU3_PMU_INTR		(INT_QUINT_BASE + 19)
-<<<<<<< HEAD
-
-#ifdef CONFIG_ARCH_TEGRA_11x_SOC
-#define INT_SDMMC1_SYS			(INT_QUINT_BASE + 20)
-#define INT_SDMMC2_SYS			(INT_QUINT_BASE + 21)
-#define INT_SDMMC3_SYS			(INT_QUINT_BASE + 22)
-#define INT_SDMMC4_SYS			(INT_QUINT_BASE + 23)
-#else
-=======
-#endif
-#if defined(CONFIG_ARCH_TEGRA_3x_SOC)
->>>>>>> 67daf340
 #define INT_CPU4_PMU_INTR		(INT_QUINT_BASE + 20)
 #define INT_CPU5_PMU_INTR		(INT_QUINT_BASE + 21)
 #define INT_CPU6_PMU_INTR		(INT_QUINT_BASE + 22)
 #define INT_CPU7_PMU_INTR		(INT_QUINT_BASE + 23)
-<<<<<<< HEAD
-#endif
-
-=======
-#elif defined(CONFIG_ARCH_TEGRA_11x_SOC)
-#define INT_SDMMC1_SYS			(INT_QUINT_BASE + 20)
-#define INT_SDMMC2_SYS			(INT_QUINT_BASE + 21)
-#define INT_SDMMC3_SYS			(INT_QUINT_BASE + 22)
-#define INT_SDMMC4_SYS			(INT_QUINT_BASE + 23)
-#endif
->>>>>>> 67daf340
 #define INT_TMR6			(INT_QUINT_BASE + 24)
 #define INT_TMR7			(INT_QUINT_BASE + 25)
 #define INT_TMR8			(INT_QUINT_BASE + 26)
 #define INT_TMR9			(INT_QUINT_BASE + 27)
 #define INT_TMR10			(INT_QUINT_BASE + 28)
-<<<<<<< HEAD
-
-#ifdef CONFIG_ARCH_TEGRA_11x_SOC
+#define INT_QUINT_RES_29		(INT_QUINT_BASE + 29)
+#define INT_QUINT_RES_30		(INT_QUINT_BASE + 30)
+#define INT_QUINT_RES_31		(INT_QUINT_BASE + 31)
+
+#define INT_GIC_NR			(INT_QUINT_BASE + 32)
+
+#define INT_MAIN_NR			(INT_GIC_NR - INT_PRI_BASE)
+
+#define INT_SYNCPT_THRESH_BASE		(INT_QUINT_BASE + 32)
+#define INT_SYNCPT_THRESH_NR		32
+
+#define INT_GPIO_BASE			(INT_SYNCPT_THRESH_BASE + \
+					 INT_SYNCPT_THRESH_NR)
+#define INT_GPIO_NR			(32 * 8)
+
+#define INT_PCI_MSI_BASE		(INT_GPIO_BASE + \
+					 INT_GPIO_NR)
+#define INT_PCI_MSI_NR			(32 * 8)
+
+#elif defined(CONFIG_ARCH_TEGRA_11x_SOC)
+
+/* Primary Interrupt Controller */
+#define INT_PRI_BASE			(INT_GIC_BASE + 32)
+#define INT_TMR1			(INT_PRI_BASE + 0)
+#define INT_TMR2			(INT_PRI_BASE + 1)
+#define INT_RTC				(INT_PRI_BASE + 2)
+#define INT_CEC				(INT_PRI_BASE + 3)
+#define INT_SHR_SEM_INBOX_IBF		(INT_PRI_BASE + 4)
+#define INT_SHR_SEM_INBOX_IBE		(INT_PRI_BASE + 5)
+#define INT_SHR_SEM_OUTBOX_IBF		(INT_PRI_BASE + 6)
+#define INT_SHR_SEM_OUTBOX_IBE		(INT_PRI_BASE + 7)
+#define INT_VDE_UCQ_ERROR		(INT_PRI_BASE + 8)
+#define INT_VDE_SYNC_TOKEN		(INT_PRI_BASE + 9)
+#define INT_VDE_BSE_V			(INT_PRI_BASE + 10)
+#define INT_VDE_BSE_A			(INT_PRI_BASE + 11)
+#define INT_VDE_SXE			(INT_PRI_BASE + 12)
+#define INT_SATA_RX_STAT		(INT_PRI_BASE + 13)
+#define INT_SDMMC1			(INT_PRI_BASE + 14)
+#define INT_SDMMC2			(INT_PRI_BASE + 15)
+/* unused				(INT_PRI_BASE + 16) */
+#define INT_VDE				(INT_PRI_BASE + 17)
+#define INT_AVP_UCQ			(INT_PRI_BASE + 18)
+#define INT_SDMMC3			(INT_PRI_BASE + 19)
+#define INT_USB				(INT_PRI_BASE + 20)
+#define INT_USB2			(INT_PRI_BASE + 21)
+/* unused				(INT_PRI_BASE + 22) */
+#define INT_SATA_CTL			(INT_PRI_BASE + 23)
+#define INT_NANDFLASH			(INT_PRI_BASE + 24)
+#define INT_VCP				(INT_PRI_BASE + 25)
+#define INT_APB_DMA			(INT_PRI_BASE + 26)
+#define INT_AHB_DMA			(INT_PRI_BASE + 27)
+#define INT_GNT_0			(INT_PRI_BASE + 28)
+#define INT_GNT_1			(INT_PRI_BASE + 29)
+#define INT_OWR				(INT_PRI_BASE + 30)
+#define INT_SDMMC4			(INT_PRI_BASE + 31)
+
+/* Secondary Interrupt Controller */
+#define INT_SEC_BASE			(INT_PRI_BASE + 32)
+#define INT_GPIO1			(INT_SEC_BASE + 0)
+#define INT_GPIO2			(INT_SEC_BASE + 1)
+#define INT_GPIO3			(INT_SEC_BASE + 2)
+#define INT_GPIO4			(INT_SEC_BASE + 3)
+#define INT_UARTA			(INT_SEC_BASE + 4)
+#define INT_UARTB			(INT_SEC_BASE + 5)
+#define INT_I2C				(INT_SEC_BASE + 6)
+#define INT_USB3_HOST_INT		(INT_SEC_BASE + 7)
+#define INT_USB3_NOT_SMI		(INT_SEC_BASE + 8)
+#define INT_TMR3			(INT_SEC_BASE + 9)
+#define INT_TMR4			(INT_SEC_BASE + 10)
+#define INT_USB3_HOST_PME		(INT_SEC_BASE + 11)
+#define INT_USB3_DEV_HOST		(INT_SEC_BASE + 12)
+#define INT_ACTMON			(INT_SEC_BASE + 13)
+#define INT_UARTC			(INT_SEC_BASE + 14)
+#define INT_MIPI			(INT_SEC_BASE + 15)
+#ifdef CONFIG_TEGRA_SIMULATION_PLATFORM
+#define IRQ_ETH                         (INT_SEC_BASE + 16)
+#endif
+/* unused				(INT_SEC_BASE + 17) */
+#define INT_TSEC			(INT_SEC_BASE + 18)
+#define INT_EDP				(INT_SEC_BASE + 19)
+#define INT_VFIR			(INT_SEC_BASE + 20)
+#define INT_I2C5			(INT_SEC_BASE + 21)
+#define INT_SYS_STATS_MON		(INT_SEC_BASE + 22)
+#define INT_GPIO5			(INT_SEC_BASE + 23)
+#define INT_USB3_DEV_SMI		(INT_SEC_BASE + 24)
+#define INT_USB3_DEV_PME		(INT_SEC_BASE + 25)
+#define INT_SE				(INT_SEC_BASE + 26)
+#define INT_SPI_1			(INT_SEC_BASE + 27)
+#define INT_APB_DMA_COP			(INT_SEC_BASE + 28)
+#define INT_AHB_DMA_COP			(INT_SEC_BASE + 29)
+/* unused				(INT_SEC_BASE + 30) */
+/* unused				(INT_SEC_BASE + 31) */
+
+/* Tertiary Interrupt Controller */
+#define INT_TRI_BASE			(INT_SEC_BASE + 32)
+#define INT_HOST1X_COP_SYNCPT		(INT_TRI_BASE + 0)
+#define INT_HOST1X_MPCORE_SYNCPT	(INT_TRI_BASE + 1)
+#define INT_HOST1X_COP_GENERAL		(INT_TRI_BASE + 2)
+#define INT_HOST1X_MPCORE_GENERAL	(INT_TRI_BASE + 3)
+#define INT_MPE_GENERAL			(INT_TRI_BASE + 4)
+#define INT_VI_GENERAL			(INT_TRI_BASE + 5)
+#define INT_EPP_GENERAL			(INT_TRI_BASE + 6)
+#define INT_ISP_GENERAL			(INT_TRI_BASE + 7)
+#define INT_2D_GENERAL			(INT_TRI_BASE + 8)
+#define INT_DISPLAY_GENERAL		(INT_TRI_BASE + 9)
+#define INT_DISPLAY_B_GENERAL		(INT_TRI_BASE + 10)
+#define INT_HDMI			(INT_TRI_BASE + 11)
+/* unused				(INT_TRI_BASE + 12) */
+#define INT_MC_GENERAL			(INT_TRI_BASE + 13)
+#define INT_EMC_GENERAL			(INT_TRI_BASE + 14)
+#define INT_SPI_6			(INT_SEC_BASE + 15)
+/* unused				(INT_TRI_BASE + 16) */
+#define INT_HDA				(INT_TRI_BASE + 17)
+#define INT_SPI_2			(INT_TRI_BASE + 18)
+#define INT_SPI_3			(INT_TRI_BASE + 19)
+#define INT_I2C2			(INT_TRI_BASE + 20)
+#define INT_KBC				(INT_TRI_BASE + 21)
+#define INT_EXTERNAL_PMU		(INT_TRI_BASE + 22)
+#define INT_GPIO6			(INT_TRI_BASE + 23)
+/* unused				(INT_TRI_BASE + 24) */
+#define INT_GPIO7			(INT_TRI_BASE + 25)
+#define INT_UARTD			(INT_TRI_BASE + 26)
+#define INT_UARTE			(INT_TRI_BASE + 27)
+#define INT_I2C3			(INT_TRI_BASE + 28)
+#define INT_SPI_4			(INT_TRI_BASE + 29)
+#define INT_SPI_5			(INT_TRI_BASE + 30)
+#define INT_SW_RESERVED			(INT_TRI_BASE + 31)
+
+/* Quaternary Interrupt Controller */
+#define INT_QUAD_BASE			(INT_TRI_BASE + 32)
+#define INT_SNOR			(INT_QUAD_BASE + 0)
+#define INT_USB3			(INT_QUAD_BASE + 1)
+#define INT_PCIE_INTR			(INT_QUAD_BASE + 2)
+#define INT_PCIE_MSI			(INT_QUAD_BASE + 3)
+#define INT_PCIE			(INT_QUAD_BASE + 4)
+#define INT_AVP_CACHE			(INT_QUAD_BASE + 5)
+#define INT_TSENSOR			(INT_QUAD_BASE + 6)
+#define INT_AUDIO_CLUSTER		(INT_QUAD_BASE + 7)
+#define INT_APB_DMA_CH0			(INT_QUAD_BASE + 8)
+#define INT_APB_DMA_CH1			(INT_QUAD_BASE + 9)
+#define INT_APB_DMA_CH2			(INT_QUAD_BASE + 10)
+#define INT_APB_DMA_CH3			(INT_QUAD_BASE + 11)
+#define INT_APB_DMA_CH4			(INT_QUAD_BASE + 12)
+#define INT_APB_DMA_CH5			(INT_QUAD_BASE + 13)
+#define INT_APB_DMA_CH6			(INT_QUAD_BASE + 14)
+#define INT_APB_DMA_CH7			(INT_QUAD_BASE + 15)
+#define INT_APB_DMA_CH8			(INT_QUAD_BASE + 16)
+#define INT_APB_DMA_CH9			(INT_QUAD_BASE + 17)
+#define INT_APB_DMA_CH10		(INT_QUAD_BASE + 18)
+#define INT_APB_DMA_CH11		(INT_QUAD_BASE + 19)
+#define INT_APB_DMA_CH12		(INT_QUAD_BASE + 20)
+#define INT_APB_DMA_CH13		(INT_QUAD_BASE + 21)
+#define INT_APB_DMA_CH14		(INT_QUAD_BASE + 22)
+#define INT_APB_DMA_CH15		(INT_QUAD_BASE + 23)
+#define INT_I2C4			(INT_QUAD_BASE + 24)
+#define INT_TMR5			(INT_QUAD_BASE + 25)
+#define INT_TMR_SHARED			(INT_QUAD_BASE + 26) /* Deprecated */
+#define INT_WDT_CPU			(INT_QUAD_BASE + 27)
+#define INT_WDT_AVP			(INT_QUAD_BASE + 28)
+#define INT_GPIO8			(INT_QUAD_BASE + 29)
+#define INT_CAR				(INT_QUAD_BASE + 30)
+#define INT_HIER_GROUP1_CPU		(INT_QUAD_BASE + 31)
+
+/* Quintary Interrupt Controller */
+#define INT_QUINT_BASE			(INT_QUAD_BASE + 32)
+#define INT_APB_DMA_CH16		(INT_QUINT_BASE + 0)
+#define INT_APB_DMA_CH17		(INT_QUINT_BASE + 1)
+#define INT_APB_DMA_CH18		(INT_QUINT_BASE + 2)
+#define INT_APB_DMA_CH19		(INT_QUINT_BASE + 3)
+#define INT_APB_DMA_CH20		(INT_QUINT_BASE + 4)
+#define INT_APB_DMA_CH21		(INT_QUINT_BASE + 5)
+#define INT_APB_DMA_CH22		(INT_QUINT_BASE + 6)
+#define INT_APB_DMA_CH23		(INT_QUINT_BASE + 7)
+#define INT_APB_DMA_CH24		(INT_QUINT_BASE + 8)
+#define INT_APB_DMA_CH25		(INT_QUINT_BASE + 9)
+#define INT_APB_DMA_CH26		(INT_QUINT_BASE + 10)
+#define INT_APB_DMA_CH27		(INT_QUINT_BASE + 11)
+#define INT_APB_DMA_CH28		(INT_QUINT_BASE + 12)
+#define INT_APB_DMA_CH29		(INT_QUINT_BASE + 13)
+#define INT_APB_DMA_CH30		(INT_QUINT_BASE + 14)
+#define INT_APB_DMA_CH31		(INT_QUINT_BASE + 15)
+#define INT_CPU0_PMU_INTR		(INT_QUINT_BASE + 16)
+#define INT_CPU1_PMU_INTR		(INT_QUINT_BASE + 17)
+#define INT_CPU2_PMU_INTR		(INT_QUINT_BASE + 18)
+#define INT_CPU3_PMU_INTR		(INT_QUINT_BASE + 19)
+#define INT_SDMMC1_SYS			(INT_QUINT_BASE + 20)
+#define INT_SDMMC2_SYS			(INT_QUINT_BASE + 21)
+#define INT_SDMMC3_SYS			(INT_QUINT_BASE + 22)
+#define INT_SDMMC4_SYS			(INT_QUINT_BASE + 23)
+#define INT_TMR6			(INT_QUINT_BASE + 24)
+#define INT_TMR7			(INT_QUINT_BASE + 25)
+#define INT_TMR8			(INT_QUINT_BASE + 26)
+#define INT_TMR9			(INT_QUINT_BASE + 27)
+#define INT_TMR10			(INT_QUINT_BASE + 28)
 #define INT_HIER_GROUP1_COP		(INT_QUINT_BASE + 29)
 #define INT_MC0_GENERAL			(INT_QUINT_BASE + 30)
 #define INT_EMC0_GENERAL		(INT_QUINT_BASE + 31)
-#else
-=======
-#if defined(CONFIG_ARCH_TEGRA_3x_SOC)
->>>>>>> 67daf340
-#define INT_QUINT_RES_29		(INT_QUINT_BASE + 29)
-#define INT_QUINT_RES_30		(INT_QUINT_BASE + 30)
-#define INT_QUINT_RES_31		(INT_QUINT_BASE + 31)
-#elif defined(CONFIG_ARCH_TEGRA_11x_SOC)
-#define INT_HIER_GROUP1_COP		(INT_QUINT_BASE + 29)
-#define INT_MC0_GENERAL			(INT_QUINT_BASE + 30)
-#define INT_EMC0_GENERAL		(INT_QUINT_BASE + 31)
-#endif
-
-#endif
 
 #define INT_GIC_NR			(INT_QUINT_BASE + 32)
 
@@ -500,6 +569,8 @@
 					 INT_GPIO_NR)
 #define INT_PCI_MSI_NR			(32 * 8)
 
+#endif
+
 #define FIQ_START			INT_GIC_BASE
 
 #define TEGRA_NR_IRQS			(INT_PCI_MSI_BASE + \
