--- conflicted
+++ resolved
@@ -560,34 +560,6 @@
 			saddr = inet->mc_addr;
 	}
 
-<<<<<<< HEAD
-	{
-		struct flowi4 fl4 = {
-			.flowi4_oif = ipc.oif,
-			.flowi4_mark = sk->sk_mark,
-			.daddr = daddr,
-			.saddr = saddr,
-			.flowi4_tos = tos,
-			.flowi4_proto = (inet->hdrincl ?
-					 IPPROTO_RAW :
-					 sk->sk_protocol),
-			.flowi4_flags = FLOWI_FLAG_CAN_SLEEP,
-		};
-		if (!inet->hdrincl) {
-			err = raw_probe_proto_opt(&fl4, msg);
-			if (err)
-				goto done;
-		}
-
-		security_sk_classify_flow(sk, flowi4_to_flowi(&fl4));
-		rt = ip_route_output_flow(sock_net(sk), &fl4, sk);
-		if (IS_ERR(rt)) {
-			err = PTR_ERR(rt);
-			rt = NULL;
-			goto done;
-		}
-	}
-=======
 	flowi4_init_output(&fl4, ipc.oif, sk->sk_mark, tos,
 			   RT_SCOPE_UNIVERSE,
 			   inet->hdrincl ? IPPROTO_RAW : sk->sk_protocol,
@@ -606,7 +578,6 @@
 		rt = NULL;
 		goto done;
 	}
->>>>>>> d762f438
 
 	err = -EACCES;
 	if (rt->rt_flags & RTCF_BROADCAST && !sock_flag(sk, SOCK_BROADCAST))
